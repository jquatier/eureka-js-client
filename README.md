--- conflicted
+++ resolved
@@ -39,16 +39,11 @@
 });
 ```
 
-<<<<<<< HEAD
 If the configuration object is not passed to the constructor, the module will look for a YAML configuration file.
 
 By default, Eureka client searches for the YAML file `eureka-client.yml` in the current working directory. It further searches for environment specific overrides in the environment specific YAML files. The environment is typically `test` or `production`, and is determined by the `NODE_ENV` environment variable.
 
-
-### Get Instances By AppId
-=======
 ### Get Instances By App ID
->>>>>>> 3efe5ee2
 
 ```javascript
 // appInfo.application.instance contains array of instances
