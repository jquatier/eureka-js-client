import request from 'request';
import fs from 'fs';
import yaml from 'js-yaml';
import merge from 'lodash/merge';
import path from 'path';
import { series } from 'async';
import { EventEmitter } from 'events';

import AwsMetadata from './AwsMetadata';
import ConfigClusterResolver from './ConfigClusterResolver';
import DnsClusterResolver from './DnsClusterResolver';
import Logger from './Logger';
import defaultConfig from './defaultConfig';

function noop() {}

/*
  Eureka JS client
  This module handles registration with a Eureka server, as well as heartbeats
  for reporting instance health.
*/

function fileExists(file) {
  try {
    return fs.statSync(file);
  } catch (e) {
    return false;
  }
}

function getYaml(file) {
  let yml = {};
  if (!fileExists(file)) {
    return yml; // no configuration file
  }
  try {
    yml = yaml.safeLoad(fs.readFileSync(file, 'utf8'));
  } catch (e) {
    // configuration file exists but was malformed
    throw new Error(`Error loading YAML configuration file: ${file} ${e}`);
  }
  return yml;
}

export default class Eureka extends EventEmitter {

  constructor(config = {}) {
    super();
    // Allow passing in a custom logger:
    this.logger = config.logger || new Logger();

    this.logger.debug('initializing eureka client');

    // Load up the current working directory and the environment:
    const cwd = config.cwd || process.cwd();
    const env = process.env.NODE_ENV || 'development';

    const filename = config.filename || 'eureka-client';

    // Load in the configuration files:
    const defaultYml = getYaml(path.join(cwd, `${filename}.yml`));
    const envYml = getYaml(path.join(cwd, `${filename}-${env}.yml`));

    // apply config overrides in appropriate order
    this.config = merge({}, defaultConfig, defaultYml, envYml, config);

    // Validate the provided the values we need:
    this.validateConfig(this.config);

    if (this.amazonDataCenter) {
      this.metadataClient = new AwsMetadata({
        logger: this.logger,
      });
    }

    if (this.config.eureka.useDns) {
      this.clusterResolver = new DnsClusterResolver(this.config);
    } else {
      this.clusterResolver = new ConfigClusterResolver(this.config);
    }

    this.cache = {
      app: {},
      vip: {},
    };
  }

  /*
    Helper method to get the instance ID. If the datacenter is AWS, this will be the
    instance-id in the metadata. Else, it's the hostName.
  */
  get instanceId() {
    if (this.config.instance.instanceId) {
      return this.config.instance.instanceId;
    } else if (this.amazonDataCenter) {
      return this.config.instance.dataCenterInfo.metadata['instance-id'];
    }
    return this.config.instance.hostName;
  }

  /*
    Helper method to determine if this is an AWS datacenter.
  */
  get amazonDataCenter() {
    return (
      this.config.instance.dataCenterInfo.name &&
      this.config.instance.dataCenterInfo.name.toLowerCase() === 'amazon'
    );
  }

  /*
    Registers instance with Eureka, begins heartbeats, and fetches registry.
  */
  start(callback = noop) {
    series([
      done => {
        if (this.metadataClient && this.config.eureka.fetchMetadata) {
          return this.addInstanceMetadata(done);
        }
        done();
      },
      done => {
        this.register(done);
      },
      done => {
        this.startHeartbeats();
        if (this.config.eureka.fetchRegistry) {
          this.startRegistryFetches();
          if (this.config.eureka.waitForRegistry) {
            const waitForRegistryUpdate = (cb) => {
              this.fetchRegistry(() => {
                const instances = this.getInstancesByVipAddress(this.config.instance.vipAddress);
                if (instances.length === 0) setTimeout(() => waitForRegistryUpdate(cb), 2000);
                else cb();
              });
            };
            return waitForRegistryUpdate(done);
          }
          this.fetchRegistry(done);
        } else {
          done();
        }
      },
    ], (err, ...rest) => {
      if (err) this.logger.warn('Error starting the Eureka Client', err);
      this.emit('started');
      callback(err, ...rest);
    });
  }

  /*
    De-registers instance with Eureka, stops heartbeats / registry fetches.
  */
  stop(callback = noop) {
    this.deregister(callback);
    clearInterval(this.heartbeat);
    clearInterval(this.registryFetch);
  }

  /*
    Validates client configuration.
  */
  validateConfig(config) {
    function validate(namespace, key) {
      if (!config[namespace][key]) {
        throw new TypeError(`Missing "${namespace}.${key}" config value.`);
      }
    }

    validate('instance', 'app');
    validate('instance', 'vipAddress');
    validate('instance', 'port');
    validate('instance', 'dataCenterInfo');
    validate('eureka', 'host');
    validate('eureka', 'port');
  }

  /*
    Registers with the Eureka server and initializes heartbeats on registration success.
  */
  register(callback = noop) {
    this.config.instance.status = 'UP';
    const connectionTimeout = setTimeout(() => {
      this.logger.warn('It looks like it\'s taking a while to register with ' +
        'Eureka. This usually means there is an issue connecting to the host ' +
        'specified. Start application with NODE_DEBUG=request for more logging.');
    }, 10000);
    this.eurekaRequest({
      method: 'POST',
      uri: this.config.instance.app,
      json: true,
      body: { instance: this.config.instance },
    }, (error, response, body) => {
      clearTimeout(connectionTimeout);
      if (!error && response.statusCode === 204) {
        this.logger.info(
          'registered with eureka: ',
          `${this.config.instance.app}/${this.instanceId}`
        );
        this.emit('registered');
        return callback(null);
      } else if (error) {
        this.logger.warn('Error registering with eureka client.', error);
        return callback(error);
      }
      return callback(
        new Error(`eureka registration FAILED: status: ${response.statusCode} body: ${body}`)
      );
    });
  }

  /*
    De-registers with the Eureka server and stops heartbeats.
  */
  deregister(callback = noop) {
    this.eurekaRequest({
      method: 'DELETE',
      uri: `${this.config.instance.app}/${this.instanceId}`,
    }, (error, response, body) => {
      if (!error && response.statusCode === 200) {
        this.logger.info(
          `de-registered with eureka: ${this.config.instance.app}/${this.instanceId}`
        );
        this.emit('deregistered');
        return callback(null);
      } else if (error) {
        this.logger.warn('Error deregistering with eureka', error);
        return callback(error);
      }
      return callback(
        new Error(`eureka deregistration FAILED: status: ${response.statusCode} body: ${body}`)
      );
    });
  }

  /*
    Sets up heartbeats on interval for the life of the application.
    Heartbeat interval by setting configuration property: eureka.heartbeatInterval
  */
  startHeartbeats() {
    this.heartbeat = setInterval(() => {
      this.renew();
    }, this.config.eureka.heartbeatInterval);
  }

  renew() {
    this.eurekaRequest({
      method: 'PUT',
      uri: `${this.config.instance.app}/${this.instanceId}`,
    }, (error, response, body) => {
      if (!error && response.statusCode === 200) {
        this.logger.debug('eureka heartbeat success');
        this.emit('heartbeat');
      } else if (!error && response.statusCode === 404) {
        this.logger.warn('eureka heartbeat FAILED, Re-registering app');
        this.register();
      } else {
        if (error) {
          this.logger.error('An error in the request occured.', error);
        }
        this.logger.warn(
          'eureka heartbeat FAILED, will retry.' +
          `statusCode: ${response ? response.statusCode : 'unknown'}` +
          `body: ${body} ${error | ''} `
        );
      }
    });
  }

  /*
    Sets up registry fetches on interval for the life of the application.
    Registry fetch interval setting configuration property: eureka.registryFetchInterval
  */
  startRegistryFetches() {
    this.registryFetch = setInterval(() => {
      this.fetchRegistry(err => {
        if (err) this.logger.warn('Error fetching registries', err);
      });
    }, this.config.eureka.registryFetchInterval);
  }

  /*
    Retrieves a list of instances from Eureka server given an appId
  */
  getInstancesByAppId(appId) {
    if (!appId) {
      throw new RangeError('Unable to query instances with no appId');
    }
    const instances = this.cache.app[appId.toUpperCase()] || [];
    if (instances.length === 0) {
      this.logger.warn(`Unable to retrieve instances for appId: ${appId}`);
    }
    return instances;
  }

  /*
    Retrieves a list of instances from Eureka server given a vipAddress
   */
  getInstancesByVipAddress(vipAddress) {
    if (!vipAddress) {
      throw new RangeError('Unable to query instances with no vipAddress');
    }
    const instances = this.cache.vip[vipAddress] || [];
    if (instances.length === 0) {
      this.logger.warn(`Unable to retrieves instances for vipAddress: ${vipAddress}`);
    }
    return instances;
  }

  /*
    Retrieves all applications registered with the Eureka server
   */
  fetchRegistry(callback = noop) {
<<<<<<< HEAD
    this.eurekaRequest({
      uri: '',
      headers: {
        Accept: 'application/json',
      },
    }, (error, response, body) => {
      if (!error && response.statusCode === 200) {
        this.logger.debug('retrieved registry successfully');
        this.transformRegistry(JSON.parse(body));
        this.emit('registryUpdated');
        return callback(null);
      } else if (error) {
        this.logger.warn('Error fetching registry', error);
        return callback(error);
      }
      callback(new Error('Unable to retrieve registry from Eureka server'));
=======
    this.buildEurekaUrl((err, eurekaUrl) => {
      if (err) return callback(err);
      request.get({
        url: eurekaUrl,
        headers: {
          Accept: 'application/json',
        },
        gzip: true,
      }, (error, response, body) => {
        if (!error && response.statusCode === 200) {
          this.logger.debug('retrieved registry successfully');
          try {
            this.transformRegistry(JSON.parse(body));
          } catch (ex) {
            return callback(ex);
          }
          this.emit('registryUpdated');
          return callback(null);
        } else if (error) {
          this.logger.warn('Error fetching registry', error);
          return callback(error);
        }
        callback(new Error('Unable to retrieve registry from Eureka server'));
      });
>>>>>>> 23ca950f
    });
  }

  /*
    Transforms the given registry and caches the registry locally
   */
  transformRegistry(registry) {
    if (!registry) {
      this.logger.warn('Unable to transform empty registry');
    } else {
      if (!registry.applications.application) {
        return;
      }
      const newCache = { app: {}, vip: {} };
      if (Array.isArray(registry.applications.application)) {
        registry.applications.application.forEach((app) => {
          this.transformApp(app, newCache);
        });
      } else {
        this.transformApp(registry.applications.application, newCache);
      }
      this.cache = newCache;
    }
  }

  /*
    Transforms the given application and places in client cache. If an application
    has a single instance, the instance is placed into the cache as an array of one
   */
  transformApp(app, cache) {
    if (app.instance.length) {
      const instances = app.instance.filter((instance) => (this.validateInstance(instance)));
      cache.app[app.name.toUpperCase()] = instances;
      cache.vip[app.instance[0].vipAddress] = instances;
    } else if (this.validateInstance(app.instance)) {
      const instances = [app.instance];
      cache.vip[app.instance.vipAddress] = instances;
      cache.app[app.name.toUpperCase()] = instances;
    }
  }

  /*
    Returns true if instance filtering is disabled, or if the instance is UP
  */
  validateInstance(instance) {
    return (!this.config.eureka.filterUpInstances || instance.status === 'UP');
  }

  /*
    Fetches the metadata using the built-in client and updates the instance
    configuration with the hostname and IP address. If the value of the config
    option 'eureka.useLocalMetadata' is true, then the local IP address and
    hostname is used. Otherwise, the public IP address and hostname is used.

    A string replacement is done on the healthCheckUrl and statusPageUrl so
    that users can define the URLs with a placeholder for the host ('__HOST__').
    This allows flexibility since the host isn't known until the metadata is
    fetched. The replaced value respects the config option 'eureka.useLocalMetadata'
    as described above.

    This will only get called when dataCenterInfo.name is Amazon, but you can
    set config.eureka.fetchMetadata to false if you want to provide your own
    metadata in AWS environments.
  */
  addInstanceMetadata(callback = noop) {
    this.metadataClient.fetchMetadata(metadataResult => {
      this.config.instance.dataCenterInfo.metadata = merge(
        this.config.instance.dataCenterInfo.metadata,
        metadataResult
      );
      const useLocal = this.config.eureka.useLocalMetadata;
      const metadataHostName = metadataResult[useLocal ? 'local-hostname' : 'public-hostname'];
      this.config.instance.hostName = metadataHostName;
      this.config.instance.ipAddr = metadataResult[useLocal ? 'local-ipv4' : 'public-ipv4'];

      if (this.config.instance.statusPageUrl) {
        const { statusPageUrl } = this.config.instance;
        const replacedUrl = statusPageUrl.replace('__HOST__', metadataHostName);
        this.config.instance.statusPageUrl = replacedUrl;
      }
      if (this.config.instance.healthCheckUrl) {
        const { healthCheckUrl } = this.config.instance;
        const replacedUrl = healthCheckUrl.replace('__HOST__', metadataHostName);
        this.config.instance.healthCheckUrl = replacedUrl;
      }

      callback();
    });
  }

  /*
    Helper method for making a request to the Eureka server. Handles resolving
    the current cluster as well as some default options.
  */
  eurekaRequest(opts, callback, retryAttempt = 0) {
    this.clusterResolver.resolveEurekaUrl((err, eurekaUrl) => {
      if (err) return callback(err);
      const requestOpts = merge({
        baseUrl: eurekaUrl,
        gzip: true,
      }, opts);
      request[requestOpts.method ? requestOpts.method.toLowerCase() : 'get'](requestOpts,
        (error, response, body) => {
          if ((error ||
              (response && response.statusCode && String(response.statusCode)[0] === '5')) &&
            retryAttempt < this.config.eureka.maxRetries) {
            setTimeout(() => this.eurekaRequest(opts, callback, retryAttempt + 1),
              500 * (retryAttempt + 1));
            return;
          }
          callback(error, response, body);
        });
    }, retryAttempt);
  }

}<|MERGE_RESOLUTION|>--- conflicted
+++ resolved
@@ -311,7 +311,6 @@
     Retrieves all applications registered with the Eureka server
    */
   fetchRegistry(callback = noop) {
-<<<<<<< HEAD
     this.eurekaRequest({
       uri: '',
       headers: {
@@ -320,7 +319,11 @@
     }, (error, response, body) => {
       if (!error && response.statusCode === 200) {
         this.logger.debug('retrieved registry successfully');
-        this.transformRegistry(JSON.parse(body));
+        try {
+          this.transformRegistry(JSON.parse(body));
+        } catch (ex) {
+          return callback(ex);
+        }
         this.emit('registryUpdated');
         return callback(null);
       } else if (error) {
@@ -328,32 +331,6 @@
         return callback(error);
       }
       callback(new Error('Unable to retrieve registry from Eureka server'));
-=======
-    this.buildEurekaUrl((err, eurekaUrl) => {
-      if (err) return callback(err);
-      request.get({
-        url: eurekaUrl,
-        headers: {
-          Accept: 'application/json',
-        },
-        gzip: true,
-      }, (error, response, body) => {
-        if (!error && response.statusCode === 200) {
-          this.logger.debug('retrieved registry successfully');
-          try {
-            this.transformRegistry(JSON.parse(body));
-          } catch (ex) {
-            return callback(ex);
-          }
-          this.emit('registryUpdated');
-          return callback(null);
-        } else if (error) {
-          this.logger.warn('Error fetching registry', error);
-          return callback(error);
-        }
-        callback(new Error('Unable to retrieve registry from Eureka server'));
-      });
->>>>>>> 23ca950f
     });
   }
 
