import request from 'request';
<<<<<<< HEAD
import fs from 'fs';
import yaml from 'js-yaml';
import merge from 'deepmerge';
import path from 'path';

=======
>>>>>>> 3efe5ee2
/*
  Eureka JS client
  This module handles registration with a Eureka server, as well as heartbeats 
  for reporting instance health.
*/

export default class Eureka {

  constructor(config) {
    console.log('initializing eureka client');
    this.config = config;
    if (!config) {
      // Load up the current working directory and the environment:
      const cwd = process.cwd();
      const env = process.env.NODE_ENV || 'development';

      // Attempt to load the config file:
      try {
        config = yaml.safeLoad(fs.readFileSync(path.join(cwd, 'eureka-client.yml'), 'utf8'));
      } catch(e) {}

      try {
        const envConfig = yaml.safeLoad(fs.readFileSync(path.join(cwd, `eureka-client-${env}.yml`), 'utf8'));
        config = merge(config, envConfig);
      } catch(e) {}

      this.config = config;
    }
    if (!this.config) {
      throw new Error('missing configuration file.');
    }
    if (!this.config.instance || !this.config.eureka) {
      throw new Error('missing instance / eureka configuration.');
    }
    this.registryCache = {};
    this.registryCacheByVIP = {};
    this.register();
    this.fetchRegistry();
  }

  /*
    Registers with the Eureka server and initializes heartbeats on registration success.
  */
  register() {
    this.config.instance.status = 'UP';
    request.post({
      url: this.baseEurekaUrl() + this.config.instance.app, 
      json: true,
      body: {instance: this.config.instance}
    }, (error, response, body) => {
      if (!error && response.statusCode === 204) {
        console.log('registered with eureka: ', `${this.config.instance.app}/${this.getInstanceId()}`);
        this.startHeartbeats();
        this.startRegistryFetches();
      } else {
        throw new Error('eureka registration FAILED: ' + (error ? error : `status: ${response.statusCode} body: ${body}`));
      }
    });
  }

  /*
    Sets up heartbeats on interval for the life of the application.
    Heartbeat interval by setting configuration property: eureka.heartbeatInterval
  */
  startHeartbeats() {
    this.heartbeat = setInterval(() => {
      request.put({
        url: `${this.baseEurekaUrl()}${this.config.instance.app}/${this.getInstanceId()}` 
      }, (error, response, body) => {
        if (!error && response.statusCode === 200) {
          console.log('eureka heartbeat success');
        } else {
          console.warn('eureka heartbeat FAILED, will retry. ' + (error ? error : `status: ${response.statusCode} body: ${body}`));
        }
      });
    }, this.config.eureka.heartbeatInterval || 30000);
  }

  /*
    Sets up registry fetches on interval for the life of the application.
    Registry fetch interval setting configuration property: eureka.registryFetchInterval
  */
  startRegistryFetches() {
    this.registryFetch = setInterval(() => {
      this.fetchRegistry(); }, this.config.eureka.registryFetchInterval || 30000);
  }

  /*
    Base Eureka server URL + path
  */
  baseEurekaUrl() {
    return `http:\/\/${this.config.eureka.host}:${this.config.eureka.port}/eureka/v2/apps/`;
  }

  /*
    Helper method to get the instance ID. If the datacenter is AWS, this will be the 
    instance-id in the metadata. Else, it's the hostName.
  */
  getInstanceId() {
    if (this.config.instance.dataCenterInfo === 'Amazon') {
      return this.config.instance.dataCenterInfo.metadata['instance-id'];
    }
    return this.config.instance.hostName;
  }

  /*
    Retrieves a list of instances from Eureka server given an appId
  */
  getInstancesByAppId(appId) {
    if (!appId) {
      throw new Error('Unable to query instances with no appId');
    }
    const instances = this.registryCache[appId.toUpperCase()];
    if (!instances) {
      throw new Error(`Unable to retrieve instances for appId: ${appId}`);
    }
    return instances;
  }

  /*
    Retrieves a list of instances from Eureka server given a vipAddress
   */
  getInstancesByVipAddress(vipAddress) {
    if (!vipAddress) {
      throw new Error('Unable to query instances with no vipAddress');
    }
    const instances = this.registryCacheByVIP[vipAddress];
    if (!instances) {
      throw new Error(`Unable to retrieves instances for vipAddress: ${vipAddress}`);
    }
  }

  /*
    Retrieves all applications registered with the Eureka server
   */
  fetchRegistry() {
    request.get({
      url: this.baseEurekaUrl(),
      headers: {Accept: 'application/json'}
    }, (error, response, body) => {
      if (!error && response.statusCode === 200) {
        console.log('retrieved registry successfully');
        this.transformRegistry(JSON.parse(body));
      } else {
        throw new Error('Unable to retrieve registry from Eureka server');
      }
    });
  }

  /*
    Transforms the given registry and caches the registry locally
   */
  transformRegistry(registry) {
    if (!registry) {
      throw new Error('Unable to transform empty registry');
    }

    for (let i = 0; i < registry.applications.application.length; i++) {
      const app = registry.applications.application[i];
      this.registryCache[app.name.toUpperCase()] = app.instance;
      let vipAddress;
      if (app.instance.length) {
        vipAddress = app.instance[0].vipAddress;
      } else {
        vipAddress = app.instance.vipAddress;
      }
      this.registryCacheByVIP[vipAddress] = app.instance;
    }
  }

}<|MERGE_RESOLUTION|>--- conflicted
+++ resolved
@@ -1,12 +1,9 @@
 import request from 'request';
-<<<<<<< HEAD
 import fs from 'fs';
 import yaml from 'js-yaml';
 import merge from 'deepmerge';
 import path from 'path';
 
-=======
->>>>>>> 3efe5ee2
 /*
   Eureka JS client
   This module handles registration with a Eureka server, as well as heartbeats 
